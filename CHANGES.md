# CHANGES

## [0.7.1] (2018-07-20)

### Added

* Arbiter now has `Arbiter::builder()` which allows opt-in of behavior to stop
  the actor system on uncaught panic in any arbiter thread. See #111 for examples.

<<<<<<< HEAD
### Fixed

* `AsyncContext::run_interval` does not fire callback immediately, instead it fires after specified duration.
=======
* Allow to set custom system service actor via `SystemRegistry::set()` method.

>>>>>>> eb99a16f

## [0.7.0] (2018-07-05)

### Changed

* Context impl refactoring, fix potential UB

### Added

* Implemented `Eq`, `PartialEq`, and `Hash` for `actix::Addr`

* Implemented `Eq`, `PartialEq`, and `Hash` for `actix::Recipient`


## [0.6.2] (2018-06-xx)

### Changed

* Breaking change: Restore `StreamHandler` from 0.5, new `StreamHandler` renamed to `StreamHandler2`


## [0.6.1] (2018-06-19)

### Added

* Added `actix::run()` and `actix::spawn()` helper functions


### Changed

* Use parking_lot 0.6


### Fixed

* Fixed potential memory unsafety


## [0.6.0] (2018-06-18)

### Changed

* Use tokio

* `System` and `Arbiter` refactored

* `Arbiter::handle()` is not available anymore.
  Use `Arbiter::spawn()` and `Arbiter::spawn_fn()` instead.

* `StreamHandler` trait refactored.

* Min rustc version - 1.26


## 0.5.7 (2018-05-17)

* Stop sync actor if sender is dead.


## 0.5.6 (2018-04-17)

* Fix index usage during iteration for future cancellation #67


## 0.5.5 (2018-03-19)

* Fix polling of wrong wait future after completion


## 0.5.4 (2018-03-16)

* Always complete actor lifecycle (i.e. Actor::started())


## 0.5.3 (2018-03-08)

* Panic after cancelling stream future #58


## 0.5.2 (2018-03-06)

* Allow to set timeout for Connect message #56


## 0.5.1 (2018-03-02)

* Internal state is alive during `stopping` period.

* Do not send StopArbiter message to system arbiter during system shutdown #53


## 0.5.0 (2018-02-17)

* Address/Recipient is generic over actor destination

* Make rules of actor stopping more strict

* Use bounded channels for actor communications

* Add dns resolver and tcp connector utility actor

* Add `StreamHandler` trait for stream handling

* Add `Context::handle()` method, currently running future handle

* Add `actix::io` helper types for `AsyncWrite` related types

* Drop FramedContext


## 0.4.5 (2018-01-23)

* Refactor context implementation

* Refactor Supervisor type

* Allow to use `Framed` instances with normal `Context`


## 0.4.4 (2018-01-19)

* Add `Clone` implementation for `Box<Subscriber<M> + Send>`

* Stop stream polling if context is waiting for future completion

* Upgraded address stops working after all references are dropped #38


## 0.4.3 (2018-01-09)

* Cleanup `FramedActor` error and close state handling.

* Do not exit early from framed polling


## 0.4.2 (2018-01-07)

* Cleanup actor stopping process

* Unify context implementation


## 0.4.1 (2018-01-06)

* Remove StreamHandler requirements from add_message_stream()

* Fix items length check


## 0.4.0 (2018-01-05)

* Simplify `Handler` trait (E type removed).

* Use associated type for handler response for `Handler` trait.

* Added framed `drain` method.

* Allow to replace framed object in framed context.

* Enable signal actor by default, make it compatible with windows.

* Added `SyncContext::restart()` method, which allow to restart sync actor.

* Changed behaviour of `Address::call`, if request get drop message cancels.


## 0.3.5 (2017-12-23)

* Re-export `actix_derive` package

* Added conversion implementation `From<Result<I, E>> for Response<A, M>`

* Expose the Framed underneath FramedContext #29


## 0.3.4 (2017-12-20)

* Fix memory leak when sending messages recursively to self #28

* Add convenience impl for boxed Subscriber objects. #27

* Add `ActorStream::fold()` method.

* Add helper combinator `Stream::finish()` method.


## 0.3.3 (2017-11-21)

* SystemRegistry does not store created actor #21


## 0.3.2 (2017-11-06)

* Disable `signal` feature by default


## 0.3.1 (2017-10-30)

* Simplify `ToEnvelope` trait, do not generalize over Message type.

* `ActorContext` requires `ToEnvelope` trait.

* Added `Subscriber::subscriber() -> Box<Subscriber>`

* Simplify `ActorContext` trait, it does not need to know about `Actor`

* Cancel `notify` and `run_later` futures on context stop


## 0.3.0 (2017-10-23)

* Added `Either` future

* Message has to provide `ResponseType` impl instead of Actor


## 0.2.0 (2017-10-17)

* Added `ActorStream`


## 0.1.0 (2017-10-11)

* First release<|MERGE_RESOLUTION|>--- conflicted
+++ resolved
@@ -7,14 +7,12 @@
 * Arbiter now has `Arbiter::builder()` which allows opt-in of behavior to stop
   the actor system on uncaught panic in any arbiter thread. See #111 for examples.
 
-<<<<<<< HEAD
+* Allow to set custom system service actor via `SystemRegistry::set()` method.
+
 ### Fixed
 
 * `AsyncContext::run_interval` does not fire callback immediately, instead it fires after specified duration.
-=======
-* Allow to set custom system service actor via `SystemRegistry::set()` method.
-
->>>>>>> eb99a16f
+
 
 ## [0.7.0] (2018-07-05)
 
